--- conflicted
+++ resolved
@@ -632,15 +632,9 @@
             speed = np.random.randint(6, 8)
             if self.get_wrapper_attr('config')["type"] == "straight":
                 logitudinal = np.random.randint(0, 25)
-<<<<<<< HEAD
-                speed = np.random.randint(6, 8)
-            # logitudinal = 25
-            # speed = 6
-=======
                 speed = np.random.randint(4, 8) # 6 - 8
             # logitudinal = 0
             # speed = 4
->>>>>>> 850a0c4c
             return logitudinal, speed
 
     def _clear_vehicles(self) -> None:
