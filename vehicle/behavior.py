from typing import Tuple, Union

import numpy as np

from highway_env.road.road import Road, Route, LaneIndex
from highway_env.utils import Vector
from highway_env.vehicle.controller import ControlledVehicle
from highway_env import utils
from highway_env.vehicle.kinematics import Vehicle


class IDMVehicle(ControlledVehicle):
    """
    A vehicle using both a longitudinal and a lateral decision policies.

    - Longitudinal: the IDM model computes an acceleration given the preceding vehicle's distance and speed.
    - Lateral: the MOBIL model decides when to change lane by maximizing the acceleration of nearby vehicles.
    """

    # Longitudinal policy parameters
    ACC_MAX = 3.8  # [m/s2]     # 6.0
    """Maximum acceleration."""

    COMFORT_ACC_MAX = 3.8  # [m/s2]     # 3.0
    """Desired maximum acceleration."""

    COMFORT_ACC_MIN = -2.0  # [m/s2]    # -5.0
    """Desired maximum deceleration."""

    DISTANCE_WANTED = 5.0 + ControlledVehicle.LENGTH  # [m] # 5.0
    """Desired jam distance to the front vehicle."""

    TIME_WANTED = 1.5  # [s]
    """Desired time gap to the front vehicle."""

    DELTA = 4.0  # []
    """Exponent of the velocity term."""

    DELTA_RANGE = [3.5, 4.5]
    """Range of delta when chosen randomly."""

    # Lateral policy parameters
    POLITENESS = 0.  # in [0, 1]
    LANE_CHANGE_MIN_ACC_GAIN = 0.2  # [m/s2]
    LANE_CHANGE_MAX_BRAKING_IMPOSED = 2.0  # [m/s2]
    LANE_CHANGE_DELAY = 1.0  # [s]

    def __init__(self,
                 road: Road,
                 position: Vector,
                 heading: float = 0,
                 speed: float = 0,
                 target_lane_index: int = None,
                 target_speed: float = None,
                 route: Route = None,
                 enable_lane_change: bool = True,
                 timer: float = None):
        super().__init__(road, position, heading, speed, target_lane_index, target_speed, route)
        self.enable_lane_change = enable_lane_change
        self.timer = timer or (np.sum(self.position)*np.pi) % self.LANE_CHANGE_DELAY
        self.EHMI = 'N'
        self.DSF = 0

    def randomize_behavior(self):
        self.DELTA = self.road.np_random.uniform(low=self.DELTA_RANGE[0], high=self.DELTA_RANGE[1])

    @classmethod
    def create_from(cls, vehicle: ControlledVehicle) -> "IDMVehicle":
        """
        Create a new vehicle from an existing one.

        The vehicle dynamics and target dynamics are copied, other properties are default.

        :param vehicle: a vehicle
        :return: a new vehicle at the same dynamical state
        """
        v = cls(vehicle.road, vehicle.position, heading=vehicle.heading, speed=vehicle.speed,
                target_lane_index=vehicle.target_lane_index, target_speed=vehicle.target_speed,
                route=vehicle.route, timer=getattr(vehicle, 'timer', None))
        return v

    def act(self, action: Union[dict, str] = None):
        """
        Execute an action.

        For now, no action is supported because the vehicle takes all decisions
        of acceleration and lane changes on its own, based on the IDM and MOBIL models.

        :param action: the action
        """
        if self.crashed:
            return
        action = {}
        # Lateral: MOBIL
        self.follow_road()
        if self.enable_lane_change:
            self.change_lane_policy()
        action['steering'] = self.steering_control(self.target_lane_index)
        action['steering'] = np.clip(action['steering'], -self.MAX_STEERING_ANGLE, self.MAX_STEERING_ANGLE)

        # Longitudinal: IDM
        front_vehicle, rear_vehicle = self.road.neighbour_vehicles(self, self.lane_index)
        action['acceleration'] = self.acceleration(ego_vehicle=self,
                                                   front_vehicle=front_vehicle,
                                                   rear_vehicle=rear_vehicle)
        # When changing lane, check both current and target lanes
        if self.lane_index != self.target_lane_index:
            front_vehicle, rear_vehicle = self.road.neighbour_vehicles(self, self.target_lane_index)
            target_idm_acceleration = self.acceleration(ego_vehicle=self,
                                                        front_vehicle=front_vehicle,
                                                        rear_vehicle=rear_vehicle)
            action['acceleration'] = min(action['acceleration'], target_idm_acceleration)
        # action['acceleration'] = self.recover_from_stop(action['acceleration'])
        action['acceleration'] = np.clip(action['acceleration'], -self.ACC_MAX, self.ACC_MAX)
        Vehicle.act(self, action)  # Skip ControlledVehicle.act(), or the command will be overriden.

    def step(self, dt: float):
        """
        Step the simulation.

        Increases a timer used for decision policies, and step the vehicle dynamics.

        :param dt: timestep
        """
        # print("IDM_read_EHMI:",self.EHMI)
        self.timer += dt
        super().step(dt)

    def acceleration(self,
                     ego_vehicle: ControlledVehicle,
                     front_vehicle: Vehicle = None,
                     rear_vehicle: Vehicle = None) -> float:
        """
        Compute an acceleration command with the Intelligent Driver Model.

        The acceleration is chosen so as to:
        - reach a target speed;
        - maintain a minimum safety distance (and safety time) w.r.t the front vehicle.

        :param ego_vehicle: the vehicle whose desired acceleration is to be computed. It does not have to be an
                            IDM vehicle, which is why this method is a class method. This allows an IDM vehicle to
                            reason about other vehicles behaviors even though they may not IDMs.
        :param front_vehicle: the vehicle preceding the ego-vehicle
        :param rear_vehicle: the vehicle following the ego-vehicle
        :return: the acceleration command for the ego-vehicle [m/s2]
        """
        # 计算行车风险场
        self.DSF = self._calc_DSF(self.road.vehicles[0], self.road.vehicles[1])
        # print("DSF:", self.DSF)
        for v in self.road.vehicles:
            v.DSF = self.DSF
        # # 更改IDM行为
        # if self.EHMI == 'Y' :
        #     AggressiveIDMVehicle.updateParameter(ego_vehicle)
        # elif self.EHMI == 'R':
        #     DefensiveIDMVehicle.updateParameter(ego_vehicle)

        if not ego_vehicle or not isinstance(ego_vehicle, Vehicle):
            return 0
        ego_target_speed = getattr(ego_vehicle, "target_speed", 0)

        # --------------MY EDIT--------------------
        if self.EHMI is not None:
            mu = max(0, min(self.DSF / 150, 1))
            if self.EHMI == 'Y':
                mu = np.clip(mu / 2, 0, 0.7)
            elif self.EHMI == 'R':
                mu = np.clip(mu / 2 + 0.5, 0.3, 1.0)
            LinearIDMVehicle.updateParameter(ego_vehicle, mu=mu)
            ego_target_speed = ego_vehicle.TARGET_SPEED
        # print("ego_target_speed:", ego_target_speed)
        # ----------------END----------------------
        if ego_vehicle.lane and ego_vehicle.lane.speed_limit is not None:
            ego_target_speed = np.clip(ego_target_speed, 0, ego_vehicle.lane.speed_limit)
        acceleration = self.COMFORT_ACC_MAX * (1 - np.power(
            max(ego_vehicle.speed, 0) / abs(utils.not_zero(ego_target_speed)), self.DELTA))

        if front_vehicle:
            d = ego_vehicle.lane_distance_to(front_vehicle)
            acceleration -= self.COMFORT_ACC_MAX * \
                np.power(self.desired_gap(ego_vehicle, front_vehicle) / utils.not_zero(d), 2)

        return acceleration

    def _calc_DSF(self, controlled_vehicle, other_vehicle):
        """
        Calculate the DSF value between two vehicles
        :param controlled_vehicle: ControlledVehicle
        :param other_vehicle: Vehicle
        :return: DSF value
        """
        G = 0.001
        k1 = 1
        k2 = 0.05
        M1 = 4000  # kg
        M2 = 4000  # kg
        v1 = controlled_vehicle.speed
        v2 = other_vehicle.speed
        position1 = controlled_vehicle.position
        position2 = other_vehicle.position
        heading1 = controlled_vehicle.heading
        heading2 = other_vehicle.heading
        d_squared = (position1[0] - position2[0]) ** 2 + (position1[1] - position2[1]) ** 2
        cos_theta = np.cos(heading1 - heading2)
        return -G * M1 * M2 * np.exp(k2 * (v1 + v2)) / d_squared * cos_theta

    def desired_gap(self, ego_vehicle: Vehicle, front_vehicle: Vehicle = None, projected: bool = True) -> float:
        """
        Compute the desired distance between a vehicle and its leading vehicle.

        :param ego_vehicle: the vehicle being controlled
        :param front_vehicle: its leading vehicle
        :param projected: project 2D velocities in 1D space
        :return: the desired distance between the two [m]
        """
        d0 = self.DISTANCE_WANTED
        tau = self.TIME_WANTED
        ab = -self.COMFORT_ACC_MAX * self.COMFORT_ACC_MIN
        dv = np.dot(ego_vehicle.velocity - front_vehicle.velocity, ego_vehicle.direction) if projected \
            else ego_vehicle.speed - front_vehicle.speed
        d_star = d0 + ego_vehicle.speed * tau + ego_vehicle.speed * dv / (2 * np.sqrt(ab))
        return d_star

    def change_lane_policy(self) -> None:
        """
        Decide when to change lane.

        Based on:
        - frequency;
        - closeness of the target lane;
        - MOBIL model.
        """
        # If a lane change is already ongoing
        if self.lane_index != self.target_lane_index:
            # If we are on correct route but bad lane: abort it if someone else is already changing into the same lane
            if self.lane_index[:2] == self.target_lane_index[:2]:
                for v in self.road.vehicles:
                    if v is not self \
                            and v.lane_index != self.target_lane_index \
                            and isinstance(v, ControlledVehicle) \
                            and v.target_lane_index == self.target_lane_index:
                        d = self.lane_distance_to(v)
                        d_star = self.desired_gap(self, v)
                        if 0 < d < d_star:
                            self.target_lane_index = self.lane_index
                            break
            return

        # else, at a given frequency,
        if not utils.do_every(self.LANE_CHANGE_DELAY, self.timer):
            return
        self.timer = 0

        # decide to make a lane change
        for lane_index in self.road.network.side_lanes(self.lane_index):
            # Is the candidate lane close enough?
            if not self.road.network.get_lane(lane_index).is_reachable_from(self.position):
                continue
            # Only change lane when the vehicle is moving
            if np.abs(self.speed) < 1:
                continue
            # Does the MOBIL model recommend a lane change?
            if self.mobil(lane_index):
                self.target_lane_index = lane_index

    def mobil(self, lane_index: LaneIndex) -> bool:
        """
        MOBIL lane change model: Minimizing Overall Braking Induced by a Lane change

            The vehicle should change lane only if:
            - after changing it (and/or following vehicles) can accelerate more;
            - it doesn't impose an unsafe braking on its new following vehicle.

        :param lane_index: the candidate lane for the change
        :return: whether the lane change should be performed
        """
        # Is the maneuver unsafe for the new following vehicle?
        new_preceding, new_following = self.road.neighbour_vehicles(self, lane_index)
        new_following_a = self.acceleration(ego_vehicle=new_following, front_vehicle=new_preceding)
        new_following_pred_a = self.acceleration(ego_vehicle=new_following, front_vehicle=self)
        if new_following_pred_a < -self.LANE_CHANGE_MAX_BRAKING_IMPOSED:
            return False

        # Do I have a planned route for a specific lane which is safe for me to access?
        old_preceding, old_following = self.road.neighbour_vehicles(self)
        self_pred_a = self.acceleration(ego_vehicle=self, front_vehicle=new_preceding)
        if self.route and self.route[0][2] is not None:
            # Wrong direction
            if np.sign(lane_index[2] - self.target_lane_index[2]) != np.sign(self.route[0][2] - self.target_lane_index[2]):
                return False
            # Unsafe braking required
            elif self_pred_a < -self.LANE_CHANGE_MAX_BRAKING_IMPOSED:
                return False

        # Is there an acceleration advantage for me and/or my followers to change lane?
        else:
            self_a = self.acceleration(ego_vehicle=self, front_vehicle=old_preceding)
            old_following_a = self.acceleration(ego_vehicle=old_following, front_vehicle=self)
            old_following_pred_a = self.acceleration(ego_vehicle=old_following, front_vehicle=old_preceding)
            jerk = self_pred_a - self_a + self.POLITENESS * (new_following_pred_a - new_following_a
                                                             + old_following_pred_a - old_following_a)
            if jerk < self.LANE_CHANGE_MIN_ACC_GAIN:
                return False

        # All clear, let's go!
        return True

    def recover_from_stop(self, acceleration: float) -> float:
        """
        If stopped on the wrong lane, try a reversing maneuver.

        :param acceleration: desired acceleration from IDM
        :return: suggested acceleration to recover from being stuck
        """
        stopped_speed = 5
        safe_distance = 200
        # Is the vehicle stopped on the wrong lane?
        if self.target_lane_index != self.lane_index and self.speed < stopped_speed:
            _, rear = self.road.neighbour_vehicles(self)
            _, new_rear = self.road.neighbour_vehicles(self, self.road.network.get_lane(self.target_lane_index))
            # Check for free room behind on both lanes
            if (not rear or rear.lane_distance_to(self) > safe_distance) and \
                    (not new_rear or new_rear.lane_distance_to(self) > safe_distance):
                # Reverse
                return -self.COMFORT_ACC_MAX / 2
        return acceleration


class LinearVehicle(IDMVehicle):

    """A Vehicle whose longitudinal and lateral controllers are linear with respect to parameters."""

    ACCELERATION_PARAMETERS = [0.3, 0.3, 2.0]
    STEERING_PARAMETERS = [ControlledVehicle.KP_HEADING, ControlledVehicle.KP_HEADING * ControlledVehicle.KP_LATERAL]

    ACCELERATION_RANGE = np.array([0.5*np.array(ACCELERATION_PARAMETERS), 1.5*np.array(ACCELERATION_PARAMETERS)])
    STEERING_RANGE = np.array([np.array(STEERING_PARAMETERS) - np.array([0.07, 1.5]),
                               np.array(STEERING_PARAMETERS) + np.array([0.07, 1.5])])

    TIME_WANTED = 2.5

    def __init__(self,
                 road: Road,
                 position: Vector,
                 heading: float = 0,
                 speed: float = 0,
                 target_lane_index: int = None,
                 target_speed: float = None,
                 route: Route = None,
                 enable_lane_change: bool = True,
                 timer: float = None,
                 data: dict = None):
        super().__init__(road, position, heading, speed, target_lane_index, target_speed, route,
                         enable_lane_change, timer)
        self.data = data if data is not None else {}
        self.collecting_data = True
        self.DSF = 0

    def act(self, action: Union[dict, str] = None):
        if self.collecting_data:
            self.collect_data()
        super().act(action)

    def randomize_behavior(self):
        ua = self.road.np_random.uniform(size=np.shape(self.ACCELERATION_PARAMETERS))
        self.ACCELERATION_PARAMETERS = self.ACCELERATION_RANGE[0] + ua*(self.ACCELERATION_RANGE[1] -
                                                                        self.ACCELERATION_RANGE[0])
        ub = self.road.np_random.uniform(size=np.shape(self.STEERING_PARAMETERS))
        self.STEERING_PARAMETERS = self.STEERING_RANGE[0] + ub*(self.STEERING_RANGE[1] - self.STEERING_RANGE[0])

    def acceleration(self,
                     ego_vehicle: ControlledVehicle,
                     front_vehicle: Vehicle = None,
                     rear_vehicle: Vehicle = None) -> float:
        """
        Compute an acceleration command with a Linear Model.

        The acceleration is chosen so as to:
        - reach a target speed;
        - reach the speed of the leading (resp following) vehicle, if it is lower (resp higher) than ego's;
        - maintain a minimum safety distance w.r.t the leading vehicle.

        :param ego_vehicle: the vehicle whose desired acceleration is to be computed. It does not have to be an
                            Linear vehicle, which is why this method is a class method. This allows a Linear vehicle to
                            reason about other vehicles behaviors even though they may not Linear.
        :param front_vehicle: the vehicle preceding the ego-vehicle
        :param rear_vehicle: the vehicle following the ego-vehicle
        :return: the acceleration command for the ego-vehicle [m/s2]
        """

        acceleration = float(np.dot(self.ACCELERATION_PARAMETERS,
                            self.acceleration_features(ego_vehicle, front_vehicle, rear_vehicle)))

        return acceleration

    def acceleration_features(self, ego_vehicle: ControlledVehicle,
                              front_vehicle: Vehicle = None,
                              rear_vehicle: Vehicle = None) -> np.ndarray:
        vt, dv, dp = 0, 0, 0
        if ego_vehicle:
            vt = ego_vehicle.target_speed - ego_vehicle.speed
            d_safe = self.DISTANCE_WANTED + np.maximum(ego_vehicle.speed, 0) * self.TIME_WANTED
            if front_vehicle:
                # print("got front vehicle")
                d = ego_vehicle.lane_distance_to(front_vehicle)
                dv = min(front_vehicle.speed - ego_vehicle.speed, 0)
                dp = min(d - d_safe, 0)
        return np.array([vt, dv, dp])

    def steering_control(self, target_lane_index: LaneIndex) -> float:
        """
        Linear controller with respect to parameters.

        Overrides the non-linear controller ControlledVehicle.steering_control()

        :param target_lane_index: index of the lane to follow
        :return: a steering wheel angle command [rad]
        """
        return float(np.dot(np.array(self.STEERING_PARAMETERS), self.steering_features(target_lane_index)))

    def steering_features(self, target_lane_index: LaneIndex) -> np.ndarray:
        """
        A collection of features used to follow a lane

        :param target_lane_index: index of the lane to follow
        :return: a array of features
        """
        lane = self.road.network.get_lane(target_lane_index)
        lane_coords = lane.local_coordinates(self.position)
        lane_next_coords = lane_coords[0] + self.speed * self.TAU_PURSUIT
        lane_future_heading = lane.heading_at(lane_next_coords)
        features = np.array([utils.wrap_to_pi(lane_future_heading - self.heading) *
                             self.LENGTH / utils.not_zero(self.speed),
                             -lane_coords[1] * self.LENGTH / (utils.not_zero(self.speed) ** 2)])
        return features

    def longitudinal_structure(self):
        # Nominal dynamics: integrate speed
        A = np.array([
            [0, 0, 1, 0],
            [0, 0, 0, 1],
            [0, 0, 0, 0],
            [0, 0, 0, 0]
        ])
        # Target speed dynamics
        phi0 = np.array([
            [0, 0, 0, 0],
            [0, 0, 0, 0],
            [0, 0, -1, 0],
            [0, 0, 0, -1]
        ])
        # Front speed control
        phi1 = np.array([
            [0, 0, 0, 0],
            [0, 0, 0, 0],
            [0, 0, -1, 1],
            [0, 0, 0, 0]
        ])
        # Front position control
        phi2 = np.array([
            [0, 0, 0, 0],
            [0, 0, 0, 0],
            [-1, 1, -self.TIME_WANTED, 0],
            [0, 0, 0, 0]
        ])
        # Disable speed control
        front_vehicle, _ = self.road.neighbour_vehicles(self)
        if not front_vehicle or self.speed < front_vehicle.speed:
            phi1 *= 0

        # Disable front position control
        if front_vehicle:
            d = self.lane_distance_to(front_vehicle)
            if d != self.DISTANCE_WANTED + self.TIME_WANTED * self.speed:
                phi2 *= 0
        else:
            phi2 *= 0

        phi = np.array([phi0, phi1, phi2])
        return A, phi

    def lateral_structure(self):
        A = np.array([
            [0, 1],
            [0, 0]
        ])
        phi0 = np.array([
            [0, 0],
            [0, -1]
        ])
        phi1 = np.array([
            [0, 0],
            [-1, 0]
        ])
        phi = np.array([phi0, phi1])
        return A, phi

    def collect_data(self):
        """Store features and outputs for parameter regression."""
        self.add_features(self.data, self.target_lane_index)

    def add_features(self, data, lane_index, output_lane=None):

        front_vehicle, rear_vehicle = self.road.neighbour_vehicles(self)
        features = self.acceleration_features(self, front_vehicle, rear_vehicle)
        output = np.dot(self.ACCELERATION_PARAMETERS, features)
        if "longitudinal" not in data:
            data["longitudinal"] = {"features": [], "outputs": []}
        data["longitudinal"]["features"].append(features)
        data["longitudinal"]["outputs"].append(output)

        if output_lane is None:
            output_lane = lane_index
        features = self.steering_features(lane_index)
        out_features = self.steering_features(output_lane)
        output = np.dot(self.STEERING_PARAMETERS, out_features)
        if "lateral" not in data:
            data["lateral"] = {"features": [], "outputs": []}
        data["lateral"]["features"].append(features)
        data["lateral"]["outputs"].append(output)

    def to_dict(self, origin_vehicle: "Vehicle" = None, observe_intentions: bool = True) -> dict:
        d = {
            'presence': 1,
            'x': self.position[0],
            'y': self.position[1],
            'vx': self.velocity[0],
            'vy': self.velocity[1],
            'heading': self.heading,
            'cos_h': self.direction[0],
            'sin_h': self.direction[1],
            'cos_d': self.destination_direction[0],
            'sin_d': self.destination_direction[1],
            'long_off': self.lane_offset[0],
            'lat_off': self.lane_offset[1],
            'ang_off': self.lane_offset[2],
            'EHMI': self.EHMI,
            'Safety': self.DSF,
        }
        if not observe_intentions:
            d["cos_d"] = d["sin_d"] = 0
        if origin_vehicle:
            origin_dict = origin_vehicle.to_dict()
            for key in ['x', 'y', 'vx', 'vy']:
                d[key] -= origin_dict[key]
        return d

class AggressiveVehicle(LinearVehicle):
    LANE_CHANGE_MIN_ACC_GAIN = 1.0  # [m/s2]
    MERGE_ACC_GAIN = 0.8
    MERGE_VEL_RATIO = 0.75
    MERGE_TARGET_VEL = 30
    ACCELERATION_PARAMETERS = [MERGE_ACC_GAIN / ((1 - MERGE_VEL_RATIO) * MERGE_TARGET_VEL),
                               MERGE_ACC_GAIN / (MERGE_VEL_RATIO * MERGE_TARGET_VEL),
                               0.5]


class DefensiveVehicle(LinearVehicle):
    LANE_CHANGE_MIN_ACC_GAIN = 1.0  # [m/s2]
    MERGE_ACC_GAIN = 1.2
    MERGE_VEL_RATIO = 0.75
    MERGE_TARGET_VEL = 30
    ACCELERATION_PARAMETERS = [MERGE_ACC_GAIN / ((1 - MERGE_VEL_RATIO) * MERGE_TARGET_VEL),
                               MERGE_ACC_GAIN / (MERGE_VEL_RATIO * MERGE_TARGET_VEL),
                               2.0]


class AggressiveIDMVehicle(IDMVehicle):

    # Longitudinal policy parameters
    ACC_MAX = 6.0  # [m/s2]
    """Maximum acceleration."""

    COMFORT_ACC_MAX = 5.0  # [m/s2] # 3.0
    """Desired maximum acceleration."""

    COMFORT_ACC_MIN = -2.0  # [m/s2]    # -5.0
    """Desired maximum deceleration."""

    DISTANCE_WANTED = 3.0 + ControlledVehicle.LENGTH  # [m]    # 5.0
    """Desired jam distance to the front vehicle."""

    TIME_WANTED = 0.5  # [s]    # 1.5
    """Desired time gap to the front vehicle."""

    DELTA = 4.0  # []
    """Exponent of the velocity term."""

    DELTA_RANGE = [3.5, 4.5]
    """Range of delta when chosen randomly."""
    
    @classmethod
    def updateParameter(cls, vehicle):
        vehicle.ACC_MAX = cls.ACC_MAX
        vehicle.COMFORT_ACC_MAX = cls.COMFORT_ACC_MAX
        vehicle.COMFORT_ACC_MIN = cls.COMFORT_ACC_MIN
        vehicle.DISTANCE_WANTED = cls.DISTANCE_WANTED
        vehicle.TIME_WANTED = cls.TIME_WANTED
        vehicle.DELTA = cls.DELTA
        vehicle.DELTA_RANGE = cls.DELTA_RANGE



class DefensiveIDMVehicle(IDMVehicle):

    # Longitudinal policy parameters
    ACC_MAX = 6.0  # [m/s2]
    """Maximum acceleration."""

    COMFORT_ACC_MAX = 2.5  # [m/s2] # 3.0
    """Desired maximum acceleration."""

    COMFORT_ACC_MIN = -2.0  # [m/s2]    # -5.0
    """Desired maximum deceleration."""

    DISTANCE_WANTED = 5.0 + ControlledVehicle.LENGTH  # [m]    # 5.0
    """Desired jam distance to the front vehicle."""

    TIME_WANTED = 1.5  # [s]    # 1.5
    """Desired time gap to the front vehicle."""

    DELTA = 4.0  # []
    """Exponent of the velocity term."""

    DELTA_RANGE = [3.5, 4.5]
    """Range of delta when chosen randomly."""

    @classmethod
    def updateParameter(cls, vehicle):
        vehicle.ACC_MAX = cls.ACC_MAX
        vehicle.COMFORT_ACC_MAX = cls.COMFORT_ACC_MAX
        vehicle.COMFORT_ACC_MIN = cls.COMFORT_ACC_MIN
        vehicle.DISTANCE_WANTED = cls.DISTANCE_WANTED
        vehicle.TIME_WANTED = cls.TIME_WANTED
        vehicle.DELTA = cls.DELTA
        vehicle.DELTA_RANGE = cls.DELTA_RANGE


class LinearIDMVehicle(IDMVehicle):

    # Longitudinal policy parameters
    ACC_MAX = 6.0  # [m/s2]
    """Maximum acceleration."""

    COMFORT_ACC_MAX = 2.5  # [m/s2] # 3.0
    """Desired maximum acceleration."""

    COMFORT_ACC_MIN = -2.0  # [m/s2]    # -5.0
    """Desired maximum deceleration."""

    DISTANCE_WANTED = 5.0 + ControlledVehicle.LENGTH  # [m]    # 5.0
    """Desired jam distance to the front vehicle."""

    TIME_WANTED = 1.5  # [s]    # 1.5
    """Desired time gap to the front vehicle."""

    DELTA = 4.0  # []
    """Exponent of the velocity term."""

    DELTA_RANGE = [3.5, 4.5]
    """Range of delta when chosen randomly."""

    PARAMETERS_RANGE = {
        "COMFORT_ACC_MAX": [5.0, 2.5],
        "DISTANCE_WANTED": [3.0 + ControlledVehicle.LENGTH, 5.0 + ControlledVehicle.LENGTH],
        "TIME_WANTED": [0.5, 1.5],
<<<<<<< HEAD
=======
        # "TARGET_SPEED": [10, 4],  # left
>>>>>>> b5cca43e
        "TARGET_SPEED": [7, 3],
    }

    @classmethod
    def updateParameter(cls, vehicle, mu=0):
        """
        根据mu的大小线性地更新IDM参数
        :param vehicle:
        :param mu: [0,1] mu == 0时为Aggressive， mu == 1时为Defensive
        :return:
        """
        vehicle.ACC_MAX = cls.ACC_MAX
        vehicle.COMFORT_ACC_MAX = linear_update(cls.PARAMETERS_RANGE["COMFORT_ACC_MAX"], mu)
        vehicle.COMFORT_ACC_MIN = cls.COMFORT_ACC_MIN
        vehicle.DISTANCE_WANTED = linear_update(cls.PARAMETERS_RANGE["DISTANCE_WANTED"], mu)
        vehicle.TIME_WANTED = linear_update(cls.PARAMETERS_RANGE["TIME_WANTED"], mu)
        vehicle.DELTA = cls.DELTA
        vehicle.DELTA_RANGE = cls.DELTA_RANGE
        vehicle.TARGET_SPEED = int(linear_update(cls.PARAMETERS_RANGE["TARGET_SPEED"], mu))

def linear_update(range, mu):
    """线性返回值"""
    return range[0] + mu * (range[1] - range[0])<|MERGE_RESOLUTION|>--- conflicted
+++ resolved
@@ -664,10 +664,7 @@
         "COMFORT_ACC_MAX": [5.0, 2.5],
         "DISTANCE_WANTED": [3.0 + ControlledVehicle.LENGTH, 5.0 + ControlledVehicle.LENGTH],
         "TIME_WANTED": [0.5, 1.5],
-<<<<<<< HEAD
-=======
         # "TARGET_SPEED": [10, 4],  # left
->>>>>>> b5cca43e
         "TARGET_SPEED": [7, 3],
     }
 
